import React, { StrictMode } from 'react';
import { createRoot } from 'react-dom/client';
import App from './App.tsx';
import './index.css';
<<<<<<< HEAD
import RootErrorBoundary from './components/ErrorBoundary/RootErrorBoundary';
import { ErrorFallbackProps } from './components/ErrorBoundary/ErrorFallback';
=======
import ErrorBoundary from './components/ErrorBoundary';
import { ErrorFallbackProps } from './components/ErrorBoundary/ErrorFallback';
import * as serviceWorkerRegistration from './utils/serviceWorkerRegistration';
>>>>>>> 065ccd7f

// Custom error fallback component for the application root
const RootErrorFallback: React.FC<ErrorFallbackProps> = ({ error, resetError, componentName }) => (
  <div className="min-h-screen bg-gray-900 flex items-center justify-center p-6">
    <div className="bg-gray-800 rounded-lg shadow-xl max-w-2xl w-full p-6 text-white">
      <h1 className="text-2xl font-bold text-red-400 mb-4">Something went wrong</h1>
      <p className="mb-4">We're sorry, but the application encountered a critical error:</p>
      <div className="bg-gray-900 p-4 rounded mb-4 overflow-auto">
        <p className="text-red-300">{error.message}</p>
      </div>
      <div className="flex gap-4">
        <button
          onClick={resetError}
          className="bg-blue-600 hover:bg-blue-700 text-white px-4 py-2 rounded"
        >
          Try Again
        </button>
        <button
          onClick={() => window.location.reload()}
          className="bg-gray-700 hover:bg-gray-600 text-white px-4 py-2 rounded"
        >
          Reload Application
        </button>
      </div>
    </div>
  </div>
);

createRoot(document.getElementById('root')!).render(
  <StrictMode>
<<<<<<< HEAD
    <RootErrorBoundary fallback={RootErrorFallback}>
      <App />
    </RootErrorBoundary>
=======
    <ErrorBoundary
      componentName="Application Root"
      fallback={<RootErrorFallback
        error={new Error("This is a placeholder - actual error will be provided by ErrorBoundary")}
        componentName="Application Root"
        resetError={() => { }}
      />}
    >
      <App />
    </ErrorBoundary>
>>>>>>> 065ccd7f
  </StrictMode>
);

// Register the service worker for offline support and caching
serviceWorkerRegistration.register({
  onSuccess: registration => {
    console.log('Service worker registered for offline use');
  },
  onUpdate: registration => {
    // When a new service worker is available, show a notification or refresh
    console.log('New content is available, please refresh');

    // Optional: Add a UI notification about the update
    const updateNotification = document.createElement('div');
    updateNotification.className = 'update-notification';
    updateNotification.innerHTML = `
      <div class="update-inner">
        <p>New version available!</p>
        <button id="reload-app">Update Now</button>
      </div>
    `;

    document.body.appendChild(updateNotification);

    document.getElementById('reload-app')?.addEventListener('click', () => {
      if (registration.waiting) {
        // Send message to service worker to skip waiting and activate new service worker
        registration.waiting.postMessage({ action: 'skipWaiting' });
      }

      // After skipWaiting, the new service worker becomes active
      // We need to reload to ensure the new version is used
      window.location.reload();
    });
  }
});<|MERGE_RESOLUTION|>--- conflicted
+++ resolved
@@ -2,14 +2,9 @@
 import { createRoot } from 'react-dom/client';
 import App from './App.tsx';
 import './index.css';
-<<<<<<< HEAD
 import RootErrorBoundary from './components/ErrorBoundary/RootErrorBoundary';
 import { ErrorFallbackProps } from './components/ErrorBoundary/ErrorFallback';
-=======
-import ErrorBoundary from './components/ErrorBoundary';
-import { ErrorFallbackProps } from './components/ErrorBoundary/ErrorFallback';
 import * as serviceWorkerRegistration from './utils/serviceWorkerRegistration';
->>>>>>> 065ccd7f
 
 // Custom error fallback component for the application root
 const RootErrorFallback: React.FC<ErrorFallbackProps> = ({ error, resetError, componentName }) => (
@@ -40,22 +35,9 @@
 
 createRoot(document.getElementById('root')!).render(
   <StrictMode>
-<<<<<<< HEAD
     <RootErrorBoundary fallback={RootErrorFallback}>
       <App />
     </RootErrorBoundary>
-=======
-    <ErrorBoundary
-      componentName="Application Root"
-      fallback={<RootErrorFallback
-        error={new Error("This is a placeholder - actual error will be provided by ErrorBoundary")}
-        componentName="Application Root"
-        resetError={() => { }}
-      />}
-    >
-      <App />
-    </ErrorBoundary>
->>>>>>> 065ccd7f
   </StrictMode>
 );
 
