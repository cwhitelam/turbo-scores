--- conflicted
+++ resolved
@@ -5,45 +5,8 @@
 import { GlobalGameProvider } from './context/GlobalGameContext';
 import { SportProvider } from './context/SportContext';
 import { QueryProvider } from './providers/QueryProvider';
-<<<<<<< HEAD
-import { useSport } from './context/SportContext';
+import { GameContainer } from './features/sports/shared';
 import AppErrorBoundary from './components/ErrorBoundary/AppErrorBoundary';
-
-const GameContainer = React.memo(function GameContainer() {
-  const { currentSport } = useSport();
-  const { games, loading, error } = useSportsDataQuery(currentSport);
-
-  if (loading) {
-    return (
-      <div className="min-h-screen bg-gray-900 p-4 flex items-center justify-center">
-        <div className="text-white text-xl">Loading {currentSport} games...</div>
-      </div>
-    );
-  }
-
-  if (error) {
-    return (
-      <div className="min-h-screen bg-gray-900 p-4 flex items-center justify-center">
-        <div className="text-red-500 text-xl">{error}</div>
-      </div>
-    );
-  }
-
-  return (
-    <div className="pt-32 pb-4 px-4 max-w-7xl mx-auto relative">
-      <div className="grid grid-cols-1 lg:grid-cols-2 gap-6">
-        {games.map((game) => (
-          <AppErrorBoundary key={game.id} componentName={`ScoreCard-${game.id}`}>
-            <ScoreCard {...game} />
-          </AppErrorBoundary>
-        ))}
-      </div>
-    </div>
-  );
-});
-=======
-import { GameContainer } from './features/sports/shared';
->>>>>>> f65d56e2
 
 export default function App() {
   return (
