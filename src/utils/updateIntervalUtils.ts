import { Game } from '../types/game';
import { parseGameTime } from './dateUtils';

// Update intervals based on game state
const ACTIVE_GAME_INTERVAL = 20000;       // 20 seconds for active games
const INACTIVE_GAME_INTERVAL = 300000;    // 5 minutes for inactive games
const UPCOMING_GAME_INTERVAL = 60000;     // 1 minute for games starting soon
const LONG_PREGAME_INTERVAL = 900000;     // 15 minutes for games far in the future
const POSTGAME_RECENT_INTERVAL = 120000;  // 2 minutes for recently finished games
const POSTGAME_OLD_INTERVAL = 1800000;    // 30 minutes for games finished a while ago
const UPCOMING_THRESHOLD = 30 * 60 * 1000; // 30 minutes threshold for "starting soon"
const POSTGAME_RECENT_THRESHOLD = 15 * 60 * 1000; // 15 minutes for "recently finished"

/**
 * Dynamically calculates the optimal polling interval based on game states
 */
export function getUpdateInterval(games: Game[]): number {
  if (!games || games.length === 0) return INACTIVE_GAME_INTERVAL;

  const now = new Date();
  let shortestInterval = INACTIVE_GAME_INTERVAL;

  // Process each game to find the appropriate update interval
  games.forEach(game => {
    const gameState = determineGameState(game, now);
    const interval = getIntervalForGameState(gameState, game, now);

    // Use the shortest interval among all games
    if (interval < shortestInterval) {
      shortestInterval = interval;
    }
  });

  return shortestInterval;
}

/**
 * Determines the current state of a game
 */
enum GameState {
  ACTIVE,
  UPCOMING_SOON,
  UPCOMING_FUTURE,
  POSTGAME_RECENT,
  POSTGAME_OLD
}

function determineGameState(game: Game, now: Date): GameState {
  // Check if game is active
  if (isGameActive(game, now)) {
    return GameState.ACTIVE;
  }

  const gameStart = parseGameTime(game.startTime);
  const timeDiff = gameStart.getTime() - now.getTime();

  // Upcoming game cases
  if (timeDiff > 0) {
    return timeDiff < UPCOMING_THRESHOLD
      ? GameState.UPCOMING_SOON
      : GameState.UPCOMING_FUTURE;
  }

  // Game has finished - check how recently
  const isRecentlyFinished = isGameRecentlyFinished(game, now);
  return isRecentlyFinished
    ? GameState.POSTGAME_RECENT
    : GameState.POSTGAME_OLD;
}

/**
 * Gets the appropriate polling interval based on game state
 */
function getIntervalForGameState(state: GameState, game: Game, now: Date): number {
  switch (state) {
    case GameState.ACTIVE:
      return ACTIVE_GAME_INTERVAL;
    case GameState.UPCOMING_SOON:
      return UPCOMING_GAME_INTERVAL;
    case GameState.UPCOMING_FUTURE:
      return LONG_PREGAME_INTERVAL;
    case GameState.POSTGAME_RECENT:
      return POSTGAME_RECENT_INTERVAL;
    case GameState.POSTGAME_OLD:
      return POSTGAME_OLD_INTERVAL;
    default:
      return INACTIVE_GAME_INTERVAL;
  }
}

/**
 * Checks if a game is currently active (in progress)
 */
function isGameActive(game: Game, now: Date): boolean {
  const gameStart = parseGameTime(game.startTime);

  // Game hasn't started yet
  if (now < gameStart) {
    return false;
  }

  // Game is over 
  if (isGameFinished(game)) {
    return false;
  }

  return true;
<<<<<<< HEAD
=======
}

/**
 * Determines if a game is finished
 */
function isGameFinished(game: Game): boolean {
  // Check for explicit final states
  if (game.quarter === 'Final' ||
    game.quarter === 'F' ||
    game.quarter?.startsWith('F/')) {
    return true;
  }

  // Check for end of regulation or overtime with 0:00 left
  if ((game.quarter === '4Q' || game.quarter?.includes('OT')) &&
    game.timeLeft === '0:00') {
    return true;
  }

  return false;
}

/**
 * Determines if a game finished recently (within threshold)
 */
function isGameRecentlyFinished(game: Game, now: Date): boolean {
  // If we can't determine when the game finished, assume it's recent
  if (!isGameFinished(game)) return false;

  // For now, we're using a simple heuristic:
  // If the game is in the Final/OT state, it probably finished recently
  return game.quarter?.includes('OT') || game.quarter === 'Final';
}

/**
 * Parses a game time string into a Date object
 */
function parseGameTime(timeString: string): Date {
  if (!timeString ||
    timeString.toLowerCase() === 'final' ||
    timeString.toLowerCase().startsWith('final/') ||
    timeString.toLowerCase() === 'halftime') {
    return new Date();
  }

  try {
    // Handle "End of X" format
    if (timeString.toLowerCase().startsWith('end of')) {
      return new Date();
    }

    // Handle in-game time format "1:02 - 3rd" or "13:38 - 4th"
    if (timeString.includes(' - ')) {
      return new Date();
    }

    // Handle time format "1:00 PM ET"
    if (timeString.includes(':') && (timeString.includes('AM') || timeString.includes('PM'))) {
      const [time, period] = timeString.split(' ');
      const [hours, minutes] = time.split(':').map(Number);

      let hour24 = hours;
      if (period.startsWith('PM') && hours !== 12) hour24 += 12;
      if (period.startsWith('AM') && hours === 12) hour24 = 0;

      const now = new Date();
      const gameDate = new Date(
        now.getFullYear(),
        now.getMonth(),
        now.getDate(),
        hour24,
        minutes,
        0
      );

      // If the time has already passed today, assume it's for tomorrow
      if (gameDate < now) {
        gameDate.setDate(gameDate.getDate() + 1);
      }

      return gameDate;
    }

    // Default fallback
    return new Date();
  } catch (error) {
    console.error('Error parsing game time:', { timeString, error });
    return new Date();
  }
>>>>>>> 3f5e7a95
}<|MERGE_RESOLUTION|>--- conflicted
+++ resolved
@@ -1,5 +1,6 @@
 import { Game } from '../types/game';
-import { parseGameTime } from './dateUtils';
+// Import not needed as we have our own implementation in this file
+// import { parseGameTime } from './dateUtils';
 
 // Update intervals based on game state
 const ACTIVE_GAME_INTERVAL = 20000;       // 20 seconds for active games
@@ -105,8 +106,6 @@
   }
 
   return true;
-<<<<<<< HEAD
-=======
 }
 
 /**
@@ -114,7 +113,8 @@
  */
 function isGameFinished(game: Game): boolean {
   // Check for explicit final states
-  if (game.quarter === 'Final' ||
+  if (game.quarter === 'FINAL' ||
+    game.quarter?.startsWith('FINAL/') ||
     game.quarter === 'F' ||
     game.quarter?.startsWith('F/')) {
     return true;
@@ -138,7 +138,7 @@
 
   // For now, we're using a simple heuristic:
   // If the game is in the Final/OT state, it probably finished recently
-  return game.quarter?.includes('OT') || game.quarter === 'Final';
+  return game.quarter?.includes('OT') || game.quarter === 'FINAL';
 }
 
 /**
@@ -196,5 +196,4 @@
     console.error('Error parsing game time:', { timeString, error });
     return new Date();
   }
->>>>>>> 3f5e7a95
 }